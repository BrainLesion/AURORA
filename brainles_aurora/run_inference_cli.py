from lib import single_inference
import click


<<<<<<< HEAD




=======
>>>>>>> c563cced
@click.command()
@click.option("--t1_file", default=None, help="Path to T1 file")
@click.option("--t1c_file", default=None, help="Path to T1-CE file")
@click.option("--t2_file", default=None, help="Path to T2 file")
@click.option("--fla_file", default=None, help="Path to T2-FLAIR file")
@click.option("--segmentation_file", default=None, help="Path to segmentation output")
@click.option(
    "--whole_network_outputs_file",
    default=None,
    help="OPTIONAL: Path to additional output for whole lesion",
)
@click.option(
    "--metastasis_network_outputs_file",
    default=None,
    help="OPTIONAL: Path to additional output for metastasis only",
)
@click.option("--tta", default=True, help="Activate TTA")
def run_single_inference(
    t1_file=None,
    t1c_file=None,
    t2_file=None,
    fla_file=None,
    segmentation_file=None,
    whole_network_outputs_file=None,  # optional: whether to save network outputs for the whole metastasis (metastasis + edema)
    metastasis_network_outputs_file=None,  # optional: whether to save network outputs for the metastasis
    cuda_devices="0",  # optional: which CUDA devices to use
    tta=True,  # optional: whether to use test time augmentations
    sliding_window_batch_size=1,  # optional: adjust to fit your GPU memory, each step requires an additional 2 GB of VRAM
    workers=0,  # optional: workers for the data laoder
    threshold=0.5,  # optional: where to threshold the network outputs
    sliding_window_overlap=0.5,  # optional: overlap for the sliding window
    crop_size=(192, 192, 32),  # optional: only change if you know what you are doing
    model_selection="best",  # optional: only change if you know what you are doing
    verbosity=True,  # optional: verbosity of the output
):
    """Runs a single inference using all supplied sequences"""
    single_inference(
        t1_file,
        t1c_file,
        t2_file,
        fla_file,
        segmentation_file,
        whole_network_outputs_file,  # optional: whether to save network outputs for the whole metastasis (metastasis + edema)
        metastasis_network_outputs_file,  # optional: whether to save network outputs for the metastasis
        cuda_devices,  # optional: which CUDA devices to use
        tta,  # optional: whether to use test time augmentations
        sliding_window_batch_size,  # optional: adjust to fit your GPU memory, each step requires an additional 2 GB of VRAM
        workers,  # optional: workers for the data laoder
        threshold,  # optional: where to threshold the network outputs
        sliding_window_overlap,  # optional: overlap for the sliding window
        crop_size,  # optional: only change if you know what you are doing
        model_selection,  # optional: only change if you know what you are doing
        verbosity,  # optional: verbosity of the output
    )


if __name__ == "__main__":
    run_single_inference()<|MERGE_RESOLUTION|>--- conflicted
+++ resolved
@@ -2,13 +2,12 @@
 import click
 
 
-<<<<<<< HEAD
 
 
 
 
-=======
->>>>>>> c563cced
+
+
 @click.command()
 @click.option("--t1_file", default=None, help="Path to T1 file")
 @click.option("--t1c_file", default=None, help="Path to T1-CE file")
