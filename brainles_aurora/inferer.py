
import logging
import os
from dataclasses import dataclass
from typing import Dict, List, Tuple

import monai
import nibabel as nib
import numpy as np
import torch
from monai.data import list_data_collate
from monai.inferers import SlidingWindowInferer
from monai.networks.nets import BasicUNet
from monai.transforms import (Compose, EnsureChannelFirstd, Lambdad,
                              LoadImageD, RandGaussianNoised,
                              ScaleIntensityRangePercentilesd, ToTensord)
from path import Path
from torch.utils.data import DataLoader
from tqdm import tqdm

from brainles_aurora.aux import turbo_path
from brainles_aurora.constants import (IMGS_TO_MODE_DICT, DataMode,
                                       InferenceMode, ModelSelection)
from brainles_aurora.download import download_model_weights

LIB_ABSPATH: str = os.path.dirname(os.path.abspath(__file__))

MODEL_WEIGHTS_DIR = os.path.join(LIB_ABSPATH, "model_weights")
if not os.path.exists(MODEL_WEIGHTS_DIR):
    download_model_weights(target_folder=LIB_ABSPATH)


@dataclass
class AuroraInfererConfig:
    t1: str | Path | np.ndarray | None = None
    t1c: str | Path | np.ndarray | None = None
    t2: str | Path | np.ndarray | None = None
    fla: str | Path | np.ndarray | None = None
    tta: bool = True
    sliding_window_batch_size: int = 1
    workers: int = 0
    threshold: float = 0.5
    sliding_window_overlap: float = 0.5
    crop_size: Tuple[int, int, int] = (192, 192, 32)
    model_selection: ModelSelection = ModelSelection.BEST
    whole_network_outputs_file: str | None = None
    metastasis_network_outputs_file: str | None = None
    log_level: int | str = logging.INFO


class AuroraInferer():

    def __init__(self, config: AuroraInfererConfig) -> None:
        self.config = config

        # setup
        self._setup_logger()

        logging.info(f"Initialized {self.__class__.__name__}")

        self.images = self._validate_images()
        self.mode = self._determine_inference_mode()

    def _setup_logger(self) -> None:
        logging.basicConfig(
            format='%(asctime)s %(levelname)s: %(message)s',
            datefmt='%Y-%m-%d %H:%M:%S',
            level=self.config.log_level,
            encoding='utf-8',
            handlers=[
                logging.StreamHandler(),
                logging.FileHandler('aurora_inferer.log')
            ]
        )

    def _validate_images(self) -> List[np.ndarray | None] | List[Path | None]:
        def _validate_img(data: str | Path | np.ndarray | None) -> np.ndarray | Path | None:
            if data is None:
                return None
            if isinstance(data, np.ndarray):
                self.config.input_mode = DataMode.NUMPY
                return data.astype(np.float32)
            if not os.path.exists(data):
                raise FileNotFoundError(f"File {data} not found")
            if not (data.endswith(".nii.gz") or data.endswith(".nii")):
                raise ValueError(
                    f"File {data} must be a nifti file with extension .nii or .nii.gz")
            self.config.input_mode = DataMode.NIFTI_FILE
            return turbo_path(data)

        images = [_validate_img(img)
                  for img in [self.config.t1, self.config.t1c, self.config.t2, self.config.fla]]

        assert len(set(map(type, [img for img in images if img is not None]))
                   ) == 1, f"All passed images must be of the same type! Accepted Input types: {list(DataMode)}"

        logging.info(
            f"Successfully validated input images. Input mode: {self.config.input_mode}")
        return images

    def _determine_inference_mode(self) -> InferenceMode:

        _t1, _t1c, _t2, _fla = [img is not None for img in self.images]
        logging.info(
            f"Received files: T1: {_t1}, T1C: {_t1c}, T2: {_t2}, FLAIR: {_fla}"
        )

        # check if files are given in a valid combination that has an existing model implementation
        mode = IMGS_TO_MODE_DICT.get((_t1, _t1c, _t2, _fla), None)

        if mode is None:
            raise NotImplementedError(
                "No model implemented for this combination of images")

        logging.info(f"Inference mode: {mode}")
        return mode

    def _get_data_loader(self) -> torch.utils.data.DataLoader:
        # init transforms
        transforms = [
            LoadImageD(keys=["images"]
                       ) if self.config.input_mode == DataMode.NIFTI_FILE else None,
            EnsureChannelFirstd(keys="images") if len(
                self._get_not_none_files()) == 1 else None,
            Lambdad(["images"], np.nan_to_num),
            ScaleIntensityRangePercentilesd(
                keys="images",
                lower=0.5,
                upper=99.5,
                b_min=0,
                b_max=1,
                clip=True,
                relative=False,
                channel_wise=True,
            ),
            ToTensord(keys=["images"]),
        ]
        # filter None transforms that may be included due to conditioal transforms above
        transforms = list(filter(None, transforms))
        inference_transforms = Compose(transforms)

        # init data dictionary
        data = {}
        if self.config.t1 is not None:
            data['t1'] = self.t1
        if self.config.t1c is not None:
            data['t1c'] = self.t1c
        if self.config.t2 is not None:
            data['t2'] = self.t2
        if self.config.fla is not None:
            data['fla'] = self.fla
        # method returns files in standard order T1 T1C T2 FLAIR
        data['images'] = self._get_not_none_files()

        # init dataset and dataloader
        infererence_ds = monai.data.Dataset(
            data=[data],
            transform=inference_transforms,
        )

        data_loader = DataLoader(
            infererence_ds,
            batch_size=1,
            num_workers=self.config.workers,
            collate_fn=list_data_collate,
            shuffle=False,
        )
        return data_loader

    def _get_model(self) -> torch.nn.Module:
        # init model
        model = BasicUNet(
            spatial_dims=3,
            in_channels=len(self._get_not_none_files()),
            out_channels=2,
            features=(32, 32, 64, 128, 256, 32),
            dropout=0.1,
            act="mish",
        )

        model = torch.nn.DataParallel(model)
        model = model.to(self.device)

        # load weights
        weights = os.path.join(
            MODEL_WEIGHTS_DIR,
            self.mode,
            f"{self.config.model_selection}.tar",
        )

        if not os.path.exists(weights):
            raise NotImplementedError(
                f"No weights found for model {self.mode} and selection {self.config.model_selection}")

        checkpoint = torch.load(weights, map_location=self.device)
        model.load_state_dict(checkpoint["model_state"])

        return model

    def _apply_test_time_augmentations(self, outputs, data: Dict, inferer: SlidingWindowInferer) -> torch.Tensor: # TODO types!
        n = 1.0
        for _ in range(4):
            # test time augmentations
            _img = RandGaussianNoised(keys="images", prob=1.0, std=0.001)(data)[
                "images"
            ]

            output = inferer(_img, self.model)
            outputs = outputs + output
            n = n + 1.0
            for dims in [[2], [3]]:
                flip_pred = inferer(torch.flip(_img, dims=dims), self.model)

                output = torch.flip(flip_pred, dims=dims)
                outputs = outputs + output
                n = n + 1.0
        outputs = outputs / n
        return outputs

    def _get_not_none_files(self) -> List[np.ndarray] | List[Path]:
        return [img for img in self.images if img is not None]

    def _save_ouput(self,
                          output_file: str | Path,
                        output_mode: DataMode,
                          reference_file: str | Path,
                          onehot_model_outputs_CHWD
                          ) -> None | Dict[str, np.ndarray]:
        logging.info(f"Saving output in mode: {output_mode}")
        # generate segmentation
        activated_outputs = (
            (onehot_model_outputs_CHWD[0][:, :, :,
                                          :].sigmoid()).detach().cpu().numpy()
        )

        binarized_outputs = activated_outputs >= self.config.threshold

        binarized_outputs = binarized_outputs.astype(np.uint8)

        whole_metastasis = binarized_outputs[0]
        enhancing_metastasis = binarized_outputs[1]

        final_seg = whole_metastasis.copy()
        final_seg[whole_metastasis == 1] = 1  # edema
        final_seg[enhancing_metastasis == 1] = 2  # enhancing

        whole_out = binarized_outputs[0]
        enhancing_out = binarized_outputs[1]

        if output_mode == DataMode.NIFTI_FILE:
            if self.config.input_mode == DataMode.NIFTI_FILE:
                logging.info(
                    f"Saving segmentation to Nifti file {output_file} with affine/ header from reference file {reference_file}")
                ref = nib.load(reference_file)
                affine, header = ref.affine, ref.header
            else:
                logging.info(
                    f"Saving segmentation to Nifti file {output_file} with default affine np.exe(4) and None header")
                affine, header = np.eye(4), None

            segmentation_image = nib.Nifti1Image(
                final_seg, affine, header)
            nib.save(segmentation_image, output_file)

            if self.whole_network_outputs_file:
                logging.info(f"Saving whole network outputs to Nifti file {self.whole_network_outputs_file}")
                self.whole_network_outputs_file = Path(
                    os.path.abspath(self.whole_network_outputs_file))

                whole_out_image = nib.Nifti1Image(
                    whole_out, affine, header)
                nib.save(whole_out_image, self.whole_network_outputs_file)

            if self.metastasis_network_outputs_file:
                logging.info(f"Saving metastasis network outputs to Nifti file {self.metastasis_network_outputs_file}")
                self.metastasis_network_outputs_file = Path(
                    os.path.abspath(self.metastasis_network_outputs_file)
                )

                enhancing_out_image = nib.Nifti1Image(
                    enhancing_out, affine, header)
                nib.save(enhancing_out_image,
                         self.metastasis_network_outputs_file)
        else:
            raise NotImplementedError(
                "Numpy output mode not implemented yet!"
            )
            # return {
            #     'seg': final_seg,
            #     'whole_out': whole_out,
            #     'enhancing_out': enhancing_out,
            # }

    def _sliding_window_inference(self, output_file: str | Path, output_mode: DataMode) -> None:
        inferer = SlidingWindowInferer(
            roi_size=self.config.crop_size,  # = patch_size
            sw_batch_size=self.config.sliding_window_batch_size,
            sw_device=self.device,
            device=self.device,
            overlap=self.config.sliding_window_overlap,
            mode="gaussian",
            padding_mode="replicate",
        )

        with torch.no_grad():
            self.model.eval()
            # loop through batches
            for data in tqdm(self.data_loader, 0):
                inputs = data["images"]

                outputs = inferer(inputs, self.model)
<<<<<<< HEAD
                if self.config.tta:
=======
                if self.tta:
                    logging.info("Applying test time augmentations")
>>>>>>> 70c22837
                    outputs = self._apply_test_time_augmentations(
                        outputs, data, inferer
                    )

                # generate segmentation nifti
                try:
                    reference_file = data["t1c"][0]
                except:
                    try:
                        reference_file = data["fla"][0]
                    except:
                        reference_file = data["t1"][0]
                    else:
                        FileNotFoundError("no reference file found!")

                self._save_ouput(
                    output_file=output_file,
                    output_mode=output_mode,
                    reference_file=reference_file,
                    onehot_model_outputs_CHWD=outputs,
                )

    def infer(self, output_file: str | Path = "seg.nii.gz", output_mode: DataMode = DataMode.NIFTI_FILE) -> None:
        self.device = self._configure_device()
        logging.info("Setting up Dataloader")
        self.data_loader = self._get_data_loader()
        logging.info("Loading Model and weights")
        self.model = self._get_model()

        logging.info(f"Running inference on {self.device}")
        return self._infer(output_file, output_mode)

    def _configure_device(self) -> torch.device:
        device = torch.device("cpu")
        logging.info(f"Using device: {device}")
        return device

    def _infer(self, output_file: str | Path, output_mode: DataMode) -> None:
        return self._sliding_window_inference(output_file=output_file, output_mode=output_mode)


####################
# GPU Inferer
####################
class AuroraGPUInferer(AuroraInferer):

    def __init__(self,
                 config: AuroraInfererConfig,
                 cuda_devices: str = "0",
                 ) -> None:
        super().__init__(config=config)

        # GPUInferer specific variables
        self.cuda_devices = cuda_devices

    def _configure_device(self) -> torch.device:

        os.environ["CUDA_DEVICE_ORDER"] = "PCI_BUS_ID"
        os.environ["CUDA_VISIBLE_DEVICES"] = self.cuda_devices

        assert torch.cuda.is_available(), "No cuda device available while using GPUInferer"

        device = torch.device("cuda")
        logging.info(f"Using device: {device}")

        # clean memory
        torch.cuda.empty_cache()
        return device<|MERGE_RESOLUTION|>--- conflicted
+++ resolved
@@ -197,7 +197,8 @@
 
         return model
 
-    def _apply_test_time_augmentations(self, outputs, data: Dict, inferer: SlidingWindowInferer) -> torch.Tensor: # TODO types!
+    # TODO types!
+    def _apply_test_time_augmentations(self, outputs, data: Dict, inferer: SlidingWindowInferer) -> torch.Tensor:
         n = 1.0
         for _ in range(4):
             # test time augmentations
@@ -221,11 +222,11 @@
         return [img for img in self.images if img is not None]
 
     def _save_ouput(self,
-                          output_file: str | Path,
-                        output_mode: DataMode,
-                          reference_file: str | Path,
-                          onehot_model_outputs_CHWD
-                          ) -> None | Dict[str, np.ndarray]:
+                    output_file: str | Path,
+                    output_mode: DataMode,
+                    reference_file: str | Path,
+                    onehot_model_outputs_CHWD
+                    ) -> None | Dict[str, np.ndarray]:
         logging.info(f"Saving output in mode: {output_mode}")
         # generate segmentation
         activated_outputs = (
@@ -263,7 +264,8 @@
             nib.save(segmentation_image, output_file)
 
             if self.whole_network_outputs_file:
-                logging.info(f"Saving whole network outputs to Nifti file {self.whole_network_outputs_file}")
+                logging.info(
+                    f"Saving whole network outputs to Nifti file {self.whole_network_outputs_file}")
                 self.whole_network_outputs_file = Path(
                     os.path.abspath(self.whole_network_outputs_file))
 
@@ -272,7 +274,8 @@
                 nib.save(whole_out_image, self.whole_network_outputs_file)
 
             if self.metastasis_network_outputs_file:
-                logging.info(f"Saving metastasis network outputs to Nifti file {self.metastasis_network_outputs_file}")
+                logging.info(
+                    f"Saving metastasis network outputs to Nifti file {self.metastasis_network_outputs_file}")
                 self.metastasis_network_outputs_file = Path(
                     os.path.abspath(self.metastasis_network_outputs_file)
                 )
@@ -309,12 +312,8 @@
                 inputs = data["images"]
 
                 outputs = inferer(inputs, self.model)
-<<<<<<< HEAD
                 if self.config.tta:
-=======
-                if self.tta:
                     logging.info("Applying test time augmentations")
->>>>>>> 70c22837
                     outputs = self._apply_test_time_augmentations(
                         outputs, data, inferer
                     )
